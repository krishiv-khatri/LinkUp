import { Ionicons } from '@expo/vector-icons';
import { RealtimeChannel } from '@supabase/supabase-js';
import { Stack, useRouter } from 'expo-router';
import { useEffect, useRef, useState } from 'react';
import {
<<<<<<< HEAD
  ActivityIndicator, Animated, Easing, Image,
=======
  ActivityIndicator, Animated,
  Image,
>>>>>>> c6f58547
  StatusBar,
  StyleSheet,
  Text,
  TextInput,
  TouchableOpacity,
  View
} from 'react-native';
import { SafeAreaView } from 'react-native-safe-area-context';
import { toast } from 'sonner-native';
import { useAuth } from '../contexts/AuthContext';
import { supabase } from '../lib/supabase';
import {
<<<<<<< HEAD
  acceptFriendRequest,
  declineFriendRequest,
=======
>>>>>>> c6f58547
  getFriendsList,
  getIncomingFriendRequests,
  getOutgoingFriendRequests,
  searchUsers,
  sendFriendRequest
} from '../services/friendService';

// Types for friend and friend request
interface Profile {
  id: string;
  username?: string;
  display_name?: string;
  avatar_url?: string;
}

interface Friend {
  id: string;
  user_id: string;
  friend_id: string;
  status: string;
  sender?: Profile;
  receiver?: Profile;
  pinned: boolean;
}

interface FriendRequest {
  id: string;
  user_id: string;
  friend_id: string;
  status: string;
  sender?: Profile;
  receiver?: Profile;
}

export default function AddFriendsScreen() {
  const { user, isLoading: authLoading } = useAuth();
  const router = useRouter();

  // State for friend requests and add friends
  const [friendRequests, setFriendRequests] = useState<FriendRequest[]>([]); // incoming requests
  const [outgoingRequests, setOutgoingRequests] = useState<FriendRequest[]>([]); // outgoing requests
  const [friends, setFriends] = useState<Friend[]>([]); // accepted friends
  const [searchQueryAdd, setSearchQueryAdd] = useState(''); // search for new friends
  const [addFriendResults, setAddFriendResults] = useState<Profile[]>([]); // search results for add friends
  const [loadingRequests, setLoadingRequests] = useState(false);
  const [loadingAddSearch, setLoadingAddSearch] = useState(false);
  const [showSpinner, setShowSpinner] = useState(false); // for minimum spinner duration
  const [error, setError] = useState<string | null>(null);
  const fadeAnim = useRef(new Animated.Value(0)).current;
  const [sendingRequestId, setSendingRequestId] = useState<string | null>(null);

  useEffect(() => {
    Animated.timing(fadeAnim, {
      toValue: 1,
      duration: 600,
      useNativeDriver: true,
    }).start();
  }, []);

  // Fetch friend requests on mount (when user is loaded)
  useEffect(() => {
    if (!user || authLoading) return;
    setLoadingRequests(true);
    setError(null);
    getIncomingFriendRequests(user.id)
      .then(({ data, error }) => {
        if (error) setError(error.message);
        else setFriendRequests(data || []);
      })
      .finally(() => setLoadingRequests(false));
    // Fetch outgoing requests
    getOutgoingFriendRequests(user.id)
      .then(({ data }) => setOutgoingRequests(data || []));
  }, [user, authLoading]);

  // Fetch friends on mount
  useEffect(() => {
    if (!user) return;
    getFriendsList(user.id).then(({ data }) => setFriends(data || []));
  }, [user]);

  // Add this function inside your component
  const runAddFriendSearch = (query: string, friendsList: Friend[], incoming: FriendRequest[], outgoing: FriendRequest[]) => {
    if (!user || !query.trim()) {
      setAddFriendResults([]);
      setShowSpinner(false);
      return;
    }
    setLoadingAddSearch(true);
    setShowSpinner(true);
    setError(null);
    const minLoading = new Promise(resolve => setTimeout(resolve, 800));
    const excludeIds = [user.id];
    friendsList.forEach(f => {
      excludeIds.push(f.user_id);
      excludeIds.push(f.friend_id);
    });
    incoming.forEach(r => {
      excludeIds.push(r.user_id);
      excludeIds.push(r.friend_id);
    });
    outgoing.forEach(r => {
      excludeIds.push(r.user_id);
      excludeIds.push(r.friend_id);
    });
    Promise.all([
      searchUsers(query, user.id, Array.from(new Set(excludeIds))),
      minLoading
    ]).then(([{ data, error }]) => {
      if (error) setError(error.message);
      else setAddFriendResults(data || []);
      setShowSpinner(false);
    }).finally(() => setLoadingAddSearch(false));
  };

  // Add Friends search effect
  useEffect(() => {
    runAddFriendSearch(searchQueryAdd, friends, friendRequests, outgoingRequests);
    // eslint-disable-next-line
  }, [searchQueryAdd, user, friends, friendRequests, outgoingRequests]);

  // Add friend handler (with edge case handling)
  const handleAddFriend = async (targetUserId: string) => {
    if (!user) return;
    if (user.id === targetUserId) {
      toast.error("You can't add yourself as a friend!");
      return;
    }
    setSendingRequestId(targetUserId);
    try {
      const { error } = await sendFriendRequest(user.id, targetUserId);
      if (error) {
        if (error.code === '23505' || error.message?.includes('duplicate')) {
          toast.error('Friend request already sent or you are already friends.');
        } else {
          toast.error('Failed to send friend request');
        }
      } else {
        toast.success('Friend request sent!');
        // Instantly refetch outgoing requests for real-time UI update
        getOutgoingFriendRequests(user.id).then(({ data }) => {
          setOutgoingRequests(data || []);
          // Run the search again with the latest outgoing requests
          runAddFriendSearch(searchQueryAdd, friends, friendRequests, data || []);
        });
      }
    } finally {
      setSendingRequestId(null);
    }
  };

  useEffect(() => {
    if (!user) return;
    // Subscribe to changes in the friends table
    const channel: RealtimeChannel = supabase
      .channel('public:friends')
      // Outgoing requests (you are the sender)
      .on(
        'postgres_changes',
        {
          event: '*',
          schema: 'public',
          table: 'friends',
          filter: `user_id=eq.${user.id}`,
        },
        () => {
          getOutgoingFriendRequests(user.id).then(({ data }) => setOutgoingRequests(data || []));
        }
      )
      // Incoming requests (you are the recipient)
      .on(
        'postgres_changes',
        {
          event: '*',
          schema: 'public',
          table: 'friends',
          filter: `friend_id=eq.${user.id}`,
        },
        () => {
          getIncomingFriendRequests(user.id).then(({ data }) => setFriendRequests(data || []));
        }
      )
      .subscribe();

    return () => {
      supabase.removeChannel(channel);
    };
  }, [user]);

  return (
    <>
      <Stack.Screen options={{ headerShown: false }} />
      <View style={styles.container}>
        <StatusBar barStyle="light-content" backgroundColor="#0A0A0A" />
        <Animated.View style={{ flex: 1, opacity: fadeAnim }}>
          <SafeAreaView style={styles.safeArea}>
            {/* Custom Header with Back Button */}
            <View style={styles.customHeaderRow}>
              <TouchableOpacity style={styles.backButton} onPress={() => router.back()}>
                <Ionicons name="arrow-back" size={28} color="white" />
              </TouchableOpacity>
              <View style={styles.headerContent}>
                <Text style={styles.headerTitle}>Find Friends</Text>
                <Text style={styles.headerSubtitle}>Discover and connect with people</Text>
              </View>
            </View>

            {/* Search Section */}
            <View style={styles.searchContainer}>
              <View style={styles.searchInputContainer}>
                <Ionicons name="search" size={20} color="#666" />
                <TextInput
                  style={styles.searchInput}
                  placeholder="Search by username or name..."
                  placeholderTextColor="#666"
                  value={searchQueryAdd}
                  onChangeText={setSearchQueryAdd}
                />
                {searchQueryAdd.length > 0 && (
                  <TouchableOpacity 
                    onPress={() => setSearchQueryAdd('')}
                    style={styles.clearButton}
                  >
                    <Ionicons name="close-circle" size={20} color="#666" />
                  </TouchableOpacity>
                )}
              </View>
            </View>

            {/* Content */}
            {showSpinner ? (
              <View style={styles.spinnerContainer}>
                <ActivityIndicator size="large" color="#FFFFFF" style={{ marginBottom: 16 }} />
                <Text style={styles.loadingText}>Finding people...</Text>
              </View>
            ) : searchQueryAdd.trim() ? (
              <View style={styles.resultsContainer}>
                {addFriendResults.length === 0 ? (
                  <View style={styles.emptyContainer}>
                    <Ionicons name="people-outline" size={80} color="#333" />
                    <Text style={styles.emptyTitle}>No users found</Text>
                    <Text style={styles.emptySubtitle}>
                      Try searching with a different username or name
                    </Text>
                  </View>
                ) : (
                  <>
                    <Text style={styles.resultsTitle}>
                      {addFriendResults.length} result{addFriendResults.length > 1 ? 's' : ''}
                    </Text>
                    {addFriendResults.map(profile => {
                      const isSending = sendingRequestId === profile.id;
                      return (
                        <View key={profile.id} style={styles.userCard}> 
                          <View style={styles.userInfo}>
                            <Image 
                              source={{ 
                                uri: profile.avatar_url || `https://api.a0.dev/assets/image?text=${profile?.display_name?.slice(0, 1) || profile?.username?.slice(0, 1) || 'U'}&aspect=1:1&seed=${profile.id}` 
                              }} 
                              style={styles.avatar} 
                            />
                            <View style={styles.userDetails}>
                              <Text style={styles.userName} numberOfLines={1}>
                                {profile.display_name || profile.username}
                              </Text>
                              <Text style={styles.userUsername} numberOfLines={1}>
                                @{profile.username}
                              </Text>
                            </View>
                          </View>
                          <TouchableOpacity 
                            onPress={() => handleAddFriend(profile.id)} 
                            style={[styles.addButton, isSending && styles.addButtonDisabled]}
                            disabled={isSending}
                          >
                            {isSending ? (
                              <ActivityIndicator size="small" color="#000" />
                            ) : (
                              <>
                                <Ionicons name="person-add" size={16} color="#000" />
                                <Text style={styles.addButtonText}>Add</Text>
                              </>
                            )}
                          </TouchableOpacity>
                        </View>
                      );
                    })}
                  </>
                )}
              </View>
            ) : (
              <View style={styles.emptyContainer}>
                <Ionicons name="search-outline" size={80} color="#333" />
                <Text style={styles.emptyTitle}>Find new friends</Text>
                <Text style={styles.emptySubtitle}>
                  Search for people by their username or display name
                </Text>
              </View>
            )}
          </SafeAreaView>
        </Animated.View>
      </View>
    </>
  );
}

const styles = StyleSheet.create({
  container: {
    flex: 1,
    backgroundColor: '#0A0A0A',
  },
  safeArea: {
    flex: 1,
  },
  customHeaderRow: {
    flexDirection: 'row',
    alignItems: 'center',
    paddingHorizontal: 24,
    paddingTop: 8,
    paddingBottom: 20,
    backgroundColor: '#0A0A0A',
  },
  backButton: {
    padding: 8,
    marginRight: 16,
  },
  headerContent: {
    flex: 1,
  },
  headerTitle: {
    fontSize: 32,
    fontWeight: 'bold',
    fontStyle: 'italic',
    color: 'white',
    fontFamily: 'Georgia',
    marginBottom: 2,
  },
  headerSubtitle: {
    fontSize: 14,
    color: 'rgba(255, 255, 255, 0.6)',
    fontWeight: '400',
    letterSpacing: 0.2,
  },
  searchContainer: {
    paddingHorizontal: 24,
    marginBottom: 24,
  },
  searchInputContainer: {
    flexDirection: 'row',
    alignItems: 'center',
    backgroundColor: '#1A1A1A',
<<<<<<< HEAD
    borderRadius: 12,
    paddingHorizontal: 12,
    paddingVertical: 10,
    borderWidth: 1,
    borderColor: '#333',
    gap: 8,
=======
    borderRadius: 16,
    paddingHorizontal: 16,
    paddingVertical: 12,
    gap: 12,
    borderWidth: 1,
    borderColor: '#2A2A2A',
>>>>>>> c6f58547
  },
  searchInput: {
    flex: 1,
    color: 'white',
<<<<<<< HEAD
    fontSize: 14,
    fontWeight: '400',
=======
    fontSize: 16,
    fontWeight: '400',
  },
  clearButton: {
    padding: 4,
  },
  resultsContainer: {
    flex: 1,
    paddingHorizontal: 24,
  },
  resultsTitle: {
    fontSize: 16,
    fontWeight: '600',
    color: '#888',
    marginBottom: 16,
    textTransform: 'uppercase',
    letterSpacing: 0.5,
>>>>>>> c6f58547
  },
  userCard: {
    flexDirection: 'row',
    alignItems: 'center',
    justifyContent: 'space-between',
    backgroundColor: '#1A1A1A',
    borderRadius: 16,
    padding: 16,
    marginBottom: 12,
    borderWidth: 1,
    borderColor: '#2A2A2A',
    elevation: 1,
    shadowColor: '#000',
    shadowOffset: { width: 0, height: 1 },
    shadowOpacity: 0.05,
    shadowRadius: 2,
  },
  userInfo: {
    flexDirection: 'row',
    alignItems: 'center',
    flex: 1,
  },
  avatar: {
    width: 52,
    height: 52,
    borderRadius: 26,
    backgroundColor: '#333',
  },
  userDetails: {
    flex: 1,
    marginLeft: 16,
  },
  userName: {
    fontSize: 17,
    fontWeight: '600',
    color: 'white',
    marginBottom: 2,
  },
  userUsername: {
    fontSize: 14,
    color: '#888',
  },
  addButton: {
    flexDirection: 'row',
    alignItems: 'center',
    gap: 6,
    backgroundColor: '#FFFFFF',
    borderRadius: 20,
    paddingVertical: 8,
    paddingHorizontal: 16,
    elevation: 2,
    shadowColor: '#000',
    shadowOffset: { width: 0, height: 2 },
    shadowOpacity: 0.1,
    shadowRadius: 4,
    minWidth: 70,
    justifyContent: 'center',
  },
  addButtonDisabled: {
    opacity: 0.6,
  },
  addButtonText: {
    color: '#000',
    fontWeight: '600',
    fontSize: 15,
  },
  spinnerContainer: {
    flex: 1,
    justifyContent: 'center',
    alignItems: 'center',
    paddingHorizontal: 24,
  },
  loadingText: {
    color: 'white',
    fontSize: 16,
    fontWeight: '500',
  },
  emptyContainer: {
    flex: 1,
    justifyContent: 'center',
    alignItems: 'center',
    paddingHorizontal: 24,
    paddingTop: 60,
  },
  emptyTitle: {
    fontSize: 24,
    fontWeight: '600',
    color: 'white',
    textAlign: 'center',
    marginTop: 24,
    marginBottom: 8,
  },
  emptySubtitle: {
    fontSize: 16,
    color: '#666',
    textAlign: 'center',
    lineHeight: 22,
  },
}); <|MERGE_RESOLUTION|>--- conflicted
+++ resolved
@@ -3,12 +3,8 @@
 import { Stack, useRouter } from 'expo-router';
 import { useEffect, useRef, useState } from 'react';
 import {
-<<<<<<< HEAD
-  ActivityIndicator, Animated, Easing, Image,
-=======
   ActivityIndicator, Animated,
   Image,
->>>>>>> c6f58547
   StatusBar,
   StyleSheet,
   Text,
@@ -21,11 +17,6 @@
 import { useAuth } from '../contexts/AuthContext';
 import { supabase } from '../lib/supabase';
 import {
-<<<<<<< HEAD
-  acceptFriendRequest,
-  declineFriendRequest,
-=======
->>>>>>> c6f58547
   getFriendsList,
   getIncomingFriendRequests,
   getOutgoingFriendRequests,
@@ -377,29 +368,16 @@
     flexDirection: 'row',
     alignItems: 'center',
     backgroundColor: '#1A1A1A',
-<<<<<<< HEAD
-    borderRadius: 12,
-    paddingHorizontal: 12,
-    paddingVertical: 10,
-    borderWidth: 1,
-    borderColor: '#333',
-    gap: 8,
-=======
     borderRadius: 16,
     paddingHorizontal: 16,
     paddingVertical: 12,
     gap: 12,
     borderWidth: 1,
     borderColor: '#2A2A2A',
->>>>>>> c6f58547
   },
   searchInput: {
     flex: 1,
     color: 'white',
-<<<<<<< HEAD
-    fontSize: 14,
-    fontWeight: '400',
-=======
     fontSize: 16,
     fontWeight: '400',
   },
@@ -417,7 +395,6 @@
     marginBottom: 16,
     textTransform: 'uppercase',
     letterSpacing: 0.5,
->>>>>>> c6f58547
   },
   userCard: {
     flexDirection: 'row',
